--- conflicted
+++ resolved
@@ -1,9 +1,5 @@
 [tool.commitizen]
-<<<<<<< HEAD
-version = "0.1.0"
-=======
-version = "3.13.0"
->>>>>>> 06e3b4c7
+version = "0.2.0"
 tag_format = "v$version"
 version_files = [
   "pyproject.toml:version",
@@ -12,13 +8,8 @@
 ]
 
 [tool.poetry]
-<<<<<<< HEAD
 name = "commitizen-plus"
-version = "0.1.0"
-=======
-name = "commitizen"
-version = "3.13.0"
->>>>>>> 06e3b4c7
+version = "0.2.0"
 description = "Python commitizen client tool"
 authors = ["Santiago Fraire <santiwilly@gmail.com>", "Mark Minakov <maminakov@vk.ru>"]
 license = "MIT"
